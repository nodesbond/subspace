<<<<<<< HEAD
use crate::{
    fraud_proof_runtime_interface, FraudProofVerificationInfoRequest,
    FraudProofVerificationInfoResponse,
};
use codec::Encode;
=======
use codec::Decode;
>>>>>>> 9b52fe49
use hash_db::Hasher;
use sp_core::storage::StorageKey;
use sp_core::H256;
<<<<<<< HEAD
use sp_domains::fraud_proof::{
    ExtrinsicDigest, InvalidExtrinsicsRootProof, InvalidStateTransitionProof, VerificationError,
};
use sp_domains::valued_trie_root::valued_ordered_trie_root;
use sp_domains::verification::{deduplicate_and_shuffle_extrinsics, extrinsics_shuffling_seed};
use sp_domains::{as_h256, ExecutionReceipt};
use sp_runtime::traits::{BlakeTwo256, Block as BlockT, Hash, NumberFor};
=======
use sp_domains::fraud_proof::{ExtrinsicDigest, InvalidExtrinsicsRootProof};
use sp_domains::valued_trie_root::valued_ordered_trie_root;
use sp_domains::verification::{
    deduplicate_and_shuffle_extrinsics, extrinsics_shuffling_seed, StorageProofVerifier,
    VerificationError,
};
use sp_domains::ExecutionReceipt;
use sp_runtime::generic::Digest;
use sp_runtime::traits::{BlakeTwo256, Block, Hash, Header as HeaderT, NumberFor};
>>>>>>> 9b52fe49
use sp_std::vec::Vec;
use sp_trie::{LayoutV1, StorageProof};
use subspace_core_primitives::Randomness;
use trie_db::node::Value;

pub fn verify_invalid_domain_extrinsics_root_fraud_proof<
    CBlock,
    DomainNumber,
    DomainHash,
    Balance,
    Hashing,
    DomainHashing,
>(
    bad_receipt: ExecutionReceipt<
        NumberFor<CBlock>,
        CBlock::Hash,
        DomainNumber,
        DomainHash,
        Balance,
    >,
    fraud_proof: &InvalidExtrinsicsRootProof,
    block_randomness: Randomness,
    domain_timestamp_extrinsic: Vec<u8>,
) -> Result<(), sp_domains::verification::VerificationError>
where
    CBlock: BlockT,
    Hashing: Hasher<Out = CBlock::Hash>,
    DomainHashing: Hasher<Out = DomainHash>,
    DomainHash: Into<H256>,
{
    let InvalidExtrinsicsRootProof {
        valid_bundle_digests,
        ..
    } = fraud_proof;

    let mut bundle_extrinsics_digests = Vec::new();
    for (bad_receipt_valid_bundle_digest, bundle_digest) in bad_receipt
        .valid_bundle_digests()
        .into_iter()
        .zip(valid_bundle_digests)
    {
        let bundle_digest_hash = BlakeTwo256::hash_of(&bundle_digest.bundle_digest);
        if bundle_digest_hash != bad_receipt_valid_bundle_digest {
            return Err(sp_domains::verification::VerificationError::InvalidBundleDigest);
        }

        bundle_extrinsics_digests.extend(bundle_digest.bundle_digest.clone());
    }

    let shuffling_seed =
        H256::from_slice(extrinsics_shuffling_seed::<Hashing>(block_randomness).as_ref());

    let mut ordered_extrinsics = deduplicate_and_shuffle_extrinsics(
        bundle_extrinsics_digests,
        Randomness::from(shuffling_seed.to_fixed_bytes()),
    );

    let timestamp_extrinsic =
        ExtrinsicDigest::new::<LayoutV1<DomainHashing>>(domain_timestamp_extrinsic);
    ordered_extrinsics.insert(0, timestamp_extrinsic);

    let ordered_trie_node_values = ordered_extrinsics
        .iter()
        .map(|ext_digest| match ext_digest {
            ExtrinsicDigest::Data(data) => Value::Inline(data),
            ExtrinsicDigest::Hash(hash) => Value::Node(hash.0.as_slice()),
        })
        .collect();

    // TODO: domain runtime upgrade extrinsic
    let extrinsics_root =
        valued_ordered_trie_root::<LayoutV1<BlakeTwo256>>(ordered_trie_node_values);
    if bad_receipt.domain_block_extrinsic_root == extrinsics_root {
        return Err(sp_domains::verification::VerificationError::InvalidProof);
    }

    Ok(())
}

<<<<<<< HEAD
pub fn verify_invalid_state_transition_fraud_proof<CBlock, DomainBlock, Balance>(
    bad_receipt: ExecutionReceipt<
        NumberFor<CBlock>,
        <CBlock as BlockT>::Hash,
        NumberFor<DomainBlock>,
        <DomainBlock as BlockT>::Hash,
        Balance,
    >,
    bad_receipt_parent: ExecutionReceipt<
        NumberFor<CBlock>,
        <CBlock as BlockT>::Hash,
        NumberFor<DomainBlock>,
        <DomainBlock as BlockT>::Hash,
        Balance,
    >,
    fraud_proof: &InvalidStateTransitionProof,
) -> Result<(), VerificationError>
where
    CBlock: BlockT,
    DomainBlock: BlockT,
{
    let InvalidStateTransitionProof {
        domain_id,
        proof,
        execution_phase,
        ..
    } = fraud_proof;

    let domain_runtime_code = fraud_proof_runtime_interface::get_fraud_proof_verification_info(
        as_h256(bad_receipt.consensus_block_hash).ok_or(VerificationError::FailedToConvertH256)?,
        FraudProofVerificationInfoRequest::DomainRuntimeCode(*domain_id),
    )
    .and_then(FraudProofVerificationInfoResponse::into_domain_runtime_code)
    .ok_or(VerificationError::FailedToGetDomainRuntimeCode)?;

    let (pre_state_root, post_state_root) = execution_phase
        .pre_post_state_root::<CBlock, DomainBlock, Balance>(&bad_receipt, &bad_receipt_parent)?;

    let call_data = execution_phase
        .call_data::<CBlock, DomainBlock, Balance>(&bad_receipt, &bad_receipt_parent)?;

    let execution_result = fraud_proof_runtime_interface::execution_proof_check(
        pre_state_root,
        proof.encode(),
        execution_phase.verifying_method(),
        call_data.as_ref(),
        domain_runtime_code,
    )
    .ok_or(VerificationError::BadExecutionProof)?;

    let valid_post_state_root =
        execution_phase.decode_execution_result::<DomainBlock::Header>(execution_result)?;
    let valid_post_state_root =
        as_h256(valid_post_state_root).ok_or(VerificationError::FailedToConvertH256)?;

    if valid_post_state_root != post_state_root {
        Ok(())
    } else {
        Err(VerificationError::InvalidProof)
    }
=======
pub fn verify_invalid_domain_block_hash_fraud_proof<CBlock, Balance, DomainHeader>(
    bad_receipt: ExecutionReceipt<
        NumberFor<CBlock>,
        CBlock::Hash,
        DomainHeader::Number,
        DomainHeader::Hash,
        Balance,
    >,
    digest_storage_proof: StorageProof,
    parent_domain_block_hash: DomainHeader::Hash,
) -> Result<(), VerificationError>
where
    CBlock: Block,
    Balance: PartialEq + Decode,
    DomainHeader: HeaderT,
    DomainHeader::Hash: From<H256>,
{
    let state_root = bad_receipt.final_state_root;
    let digest_storage_key = StorageKey(sp_domains::fraud_proof::system_digest_final_key());

    let digest = StorageProofVerifier::<DomainHeader::Hashing>::verify_and_get_value::<Digest>(
        &state_root,
        digest_storage_proof,
        digest_storage_key,
    )
    .map_err(|_| VerificationError::InvalidProof)?;

    let derived_domain_block_hash = sp_domains::derive_domain_block_hash::<DomainHeader>(
        bad_receipt.domain_block_number,
        bad_receipt.domain_block_extrinsic_root.into(),
        state_root,
        parent_domain_block_hash,
        digest,
    );

    if bad_receipt.domain_block_hash == derived_domain_block_hash {
        return Err(VerificationError::InvalidProof);
    }

    Ok(())
>>>>>>> 9b52fe49
}<|MERGE_RESOLUTION|>--- conflicted
+++ resolved
@@ -1,34 +1,21 @@
-<<<<<<< HEAD
 use crate::{
     fraud_proof_runtime_interface, FraudProofVerificationInfoRequest,
     FraudProofVerificationInfoResponse,
 };
-use codec::Encode;
-=======
-use codec::Decode;
->>>>>>> 9b52fe49
+use codec::{Decode, Encode};
 use hash_db::Hasher;
 use sp_core::storage::StorageKey;
 use sp_core::H256;
-<<<<<<< HEAD
 use sp_domains::fraud_proof::{
     ExtrinsicDigest, InvalidExtrinsicsRootProof, InvalidStateTransitionProof, VerificationError,
 };
 use sp_domains::valued_trie_root::valued_ordered_trie_root;
-use sp_domains::verification::{deduplicate_and_shuffle_extrinsics, extrinsics_shuffling_seed};
-use sp_domains::{as_h256, ExecutionReceipt};
-use sp_runtime::traits::{BlakeTwo256, Block as BlockT, Hash, NumberFor};
-=======
-use sp_domains::fraud_proof::{ExtrinsicDigest, InvalidExtrinsicsRootProof};
-use sp_domains::valued_trie_root::valued_ordered_trie_root;
 use sp_domains::verification::{
     deduplicate_and_shuffle_extrinsics, extrinsics_shuffling_seed, StorageProofVerifier,
-    VerificationError,
 };
 use sp_domains::ExecutionReceipt;
 use sp_runtime::generic::Digest;
-use sp_runtime::traits::{BlakeTwo256, Block, Hash, Header as HeaderT, NumberFor};
->>>>>>> 9b52fe49
+use sp_runtime::traits::{BlakeTwo256, Block as BlockT, Hash, Header as HeaderT, NumberFor};
 use sp_std::vec::Vec;
 use sp_trie::{LayoutV1, StorageProof};
 use subspace_core_primitives::Randomness;
@@ -108,27 +95,28 @@
     Ok(())
 }
 
-<<<<<<< HEAD
-pub fn verify_invalid_state_transition_fraud_proof<CBlock, DomainBlock, Balance>(
+pub fn verify_invalid_state_transition_fraud_proof<CBlock, DomainHeader, Balance>(
     bad_receipt: ExecutionReceipt<
         NumberFor<CBlock>,
         <CBlock as BlockT>::Hash,
-        NumberFor<DomainBlock>,
-        <DomainBlock as BlockT>::Hash,
+        DomainHeader::Number,
+        DomainHeader::Hash,
         Balance,
     >,
     bad_receipt_parent: ExecutionReceipt<
         NumberFor<CBlock>,
         <CBlock as BlockT>::Hash,
-        NumberFor<DomainBlock>,
-        <DomainBlock as BlockT>::Hash,
+        DomainHeader::Number,
+        DomainHeader::Hash,
         Balance,
     >,
     fraud_proof: &InvalidStateTransitionProof,
 ) -> Result<(), VerificationError>
 where
     CBlock: BlockT,
-    DomainBlock: BlockT,
+    CBlock::Hash: Into<H256>,
+    DomainHeader: HeaderT,
+    DomainHeader::Hash: Into<H256>,
 {
     let InvalidStateTransitionProof {
         domain_id,
@@ -138,17 +126,17 @@
     } = fraud_proof;
 
     let domain_runtime_code = fraud_proof_runtime_interface::get_fraud_proof_verification_info(
-        as_h256(bad_receipt.consensus_block_hash).ok_or(VerificationError::FailedToConvertH256)?,
+        bad_receipt.consensus_block_hash.into(),
         FraudProofVerificationInfoRequest::DomainRuntimeCode(*domain_id),
     )
     .and_then(FraudProofVerificationInfoResponse::into_domain_runtime_code)
     .ok_or(VerificationError::FailedToGetDomainRuntimeCode)?;
 
     let (pre_state_root, post_state_root) = execution_phase
-        .pre_post_state_root::<CBlock, DomainBlock, Balance>(&bad_receipt, &bad_receipt_parent)?;
+        .pre_post_state_root::<CBlock, DomainHeader, Balance>(&bad_receipt, &bad_receipt_parent)?;
 
     let call_data = execution_phase
-        .call_data::<CBlock, DomainBlock, Balance>(&bad_receipt, &bad_receipt_parent)?;
+        .call_data::<CBlock, DomainHeader, Balance>(&bad_receipt, &bad_receipt_parent)?;
 
     let execution_result = fraud_proof_runtime_interface::execution_proof_check(
         pre_state_root,
@@ -159,17 +147,17 @@
     )
     .ok_or(VerificationError::BadExecutionProof)?;
 
-    let valid_post_state_root =
-        execution_phase.decode_execution_result::<DomainBlock::Header>(execution_result)?;
-    let valid_post_state_root =
-        as_h256(valid_post_state_root).ok_or(VerificationError::FailedToConvertH256)?;
+    let valid_post_state_root = execution_phase
+        .decode_execution_result::<DomainHeader>(execution_result)?
+        .into();
 
     if valid_post_state_root != post_state_root {
         Ok(())
     } else {
         Err(VerificationError::InvalidProof)
     }
-=======
+}
+
 pub fn verify_invalid_domain_block_hash_fraud_proof<CBlock, Balance, DomainHeader>(
     bad_receipt: ExecutionReceipt<
         NumberFor<CBlock>,
@@ -180,9 +168,9 @@
     >,
     digest_storage_proof: StorageProof,
     parent_domain_block_hash: DomainHeader::Hash,
-) -> Result<(), VerificationError>
+) -> Result<(), sp_domains::verification::VerificationError>
 where
-    CBlock: Block,
+    CBlock: BlockT,
     Balance: PartialEq + Decode,
     DomainHeader: HeaderT,
     DomainHeader::Hash: From<H256>,
@@ -195,7 +183,7 @@
         digest_storage_proof,
         digest_storage_key,
     )
-    .map_err(|_| VerificationError::InvalidProof)?;
+    .map_err(|_| sp_domains::verification::VerificationError::InvalidProof)?;
 
     let derived_domain_block_hash = sp_domains::derive_domain_block_hash::<DomainHeader>(
         bad_receipt.domain_block_number,
@@ -206,9 +194,8 @@
     );
 
     if bad_receipt.domain_block_hash == derived_domain_block_hash {
-        return Err(VerificationError::InvalidProof);
+        return Err(sp_domains::verification::VerificationError::InvalidProof);
     }
 
     Ok(())
->>>>>>> 9b52fe49
 }