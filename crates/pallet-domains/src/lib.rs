--- conflicted
+++ resolved
@@ -49,12 +49,8 @@
 };
 use sp_domains::{
     DomainBlockLimit, DomainId, DomainInstanceData, ExecutionReceipt, OpaqueBundle, OperatorId,
-<<<<<<< HEAD
-    OperatorPublicKey, ProofOfElection, ReceiptHash, RuntimeId, EMPTY_EXTRINSIC_ROOT,
-=======
-    OperatorPublicKey, ProofOfElection, RuntimeId, DOMAIN_EXTRINSICS_SHUFFLING_SEED_SUBJECT,
-    EMPTY_EXTRINSIC_ROOT,
->>>>>>> 606d2592
+    OperatorPublicKey, ProofOfElection, ReceiptHash, RuntimeId,
+    DOMAIN_EXTRINSICS_SHUFFLING_SEED_SUBJECT, EMPTY_EXTRINSIC_ROOT,
 };
 use sp_runtime::traits::{BlakeTwo256, CheckedSub, Hash, One, Zero};
 use sp_runtime::{RuntimeAppPublic, SaturatedConversion, Saturating};
@@ -149,11 +145,8 @@
     use frame_support::{Identity, PalletError};
     use frame_system::pallet_prelude::*;
     use sp_core::H256;
-<<<<<<< HEAD
-=======
-    use sp_domains::fraud_proof::{DeriveExtrinsics, FraudProof, StorageKeys};
+    use sp_domains::fraud_proof::{DeriveExtrinsics, StorageKeys};
     use sp_domains::inherents::{InherentError, InherentType, INHERENT_IDENTIFIER};
->>>>>>> 606d2592
     use sp_domains::transaction::InvalidTransactionCode;
     use sp_domains::{
         BundleDigest, DomainId, EpochIndex, GenesisDomain, OperatorId, ReceiptHash, RuntimeId,
