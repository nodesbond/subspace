--- conflicted
+++ resolved
@@ -134,15 +134,6 @@
         };
 
         while relay_block_from <= relay_block_until {
-<<<<<<< HEAD
-            let block_id = BlockId::Number(relay_block_from);
-            let block_hash = relayer
-                .domain_client
-                .block_hash_from_id(&block_id)?
-                .ok_or(Error::UnableToFetchBlockHash)?;
-            relayer.submit_unsigned_messages(block_hash)?;
-            relayer.store_last_relayed_block(domain_id, block_id)?;
-=======
             let block_hash = domain_client
                 .header(BlockId::Number(relay_block_from))?
                 .ok_or(Error::UnableToFetchBlockNumber)?
@@ -157,7 +148,6 @@
             };
 
             Relayer::store_last_relayed_block(&domain_client, domain_id, relay_block_from)?;
->>>>>>> 466d2bf1
             relay_block_from = relay_block_from
                 .checked_add(&One::one())
                 .ok_or(ArithmeticError::Overflow)?;
